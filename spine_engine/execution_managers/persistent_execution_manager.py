--- conflicted
+++ resolved
@@ -244,12 +244,6 @@
         Returns:
             bool: True if persistent process finished successfully, False otherwise
         """
-<<<<<<< HEAD
-        host = "127.0.0.1"
-        with socketserver.TCPServer((host, 0), None) as s:
-            port = s.server_address[1]  # Obtain a free port for pinging the repl process
-=======
->>>>>>> 3f0997e0
         queue = Queue()
         thread = threading.Thread(target=self._wait_ping, args=(queue,))
         thread.start()
