######################################################################################################################
# Copyright (C) 2017-2021 Spine project consortium
# This file is part of Spine Engine.
# Spine Engine is free software: you can redistribute it and/or modify it under the terms of the GNU Lesser
# General Public License as published by the Free Software Foundation, either version 3 of the License, or (at your
# option) any later version. This program is distributed in the hope that it will be useful, but WITHOUT ANY WARRANTY;
# without even the implied warranty of MERCHANTABILITY or FITNESS FOR A PARTICULAR PURPOSE. See the GNU Lesser General
# Public License for more details. You should have received a copy of the GNU Lesser General Public License along with
# this program. If not, see <http://www.gnu.org/licenses/>.
######################################################################################################################
<<<<<<< HEAD

__version__ = "0.10.0rc1"
=======
__version__ = "0.10.1"
>>>>>>> dec87575
<|MERGE_RESOLUTION|>--- conflicted
+++ resolved
@@ -8,9 +8,4 @@
 # Public License for more details. You should have received a copy of the GNU Lesser General Public License along with
 # this program. If not, see <http://www.gnu.org/licenses/>.
 ######################################################################################################################
-<<<<<<< HEAD
-
-__version__ = "0.10.0rc1"
-=======
-__version__ = "0.10.1"
->>>>>>> dec87575
+__version__ = "0.10.1rc1"